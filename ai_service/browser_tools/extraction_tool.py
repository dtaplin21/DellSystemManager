--- conflicted
+++ resolved
@@ -140,11 +140,10 @@
                     logger.error("[%s] %s", session_id, error_msg)
                     return error_msg
 
-<<<<<<< HEAD
             return "Error: Unsupported action '{action}'. Supported actions: text, html, links".replace(
                 "{action}", action
             )
-=======
+
             if action == "javascript":
                 try:
                     if not selector:
@@ -330,7 +329,7 @@
                     return error_msg
 
             return f"Error: Unsupported action '{action}'. Supported actions: text, html, links, javascript, panels"
->>>>>>> 552c16a6
+
 
         except ValueError as e:
             # Rate limiting or other validation errors
