--- conflicted
+++ resolved
@@ -363,7 +363,7 @@
         caller_session: Optional[Dict[str, Any]] = None,
         browser_base_url: Optional[str] = None,
     ):
-<<<<<<< HEAD
+
         super().__init__()
         resolved_base_url = base_url or "http://localhost:8003"
         self.base_url = resolved_base_url.rstrip("/")
@@ -381,7 +381,7 @@
         self.session = requests.Session()
         self.timeout = 15
         self.caller_session: Dict[str, Any] = dict(caller_session or {})
-=======
+
         init_data: Dict[str, Any] = {}
         if base_url is not None:
             init_data["base_url"] = base_url
@@ -416,7 +416,7 @@
         """Default timeout (seconds) applied to API requests."""
 
         return self._timeout
->>>>>>> 942c0d59
+
 
     def with_context(
         self,
